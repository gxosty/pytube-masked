--- conflicted
+++ resolved
@@ -181,20 +181,10 @@
         has_attribute = [
             s for s in self.fmt_streams if getattr(s, attribute_name) is not None
         ]
-<<<<<<< HEAD
-
         # Check that the attributes have string values.
         if has_attribute and isinstance(getattr(has_attribute[0], attribute_name), str):
             # Try to return a StreamQuery sorted by the integer representations
             # of the values.
-=======
-
-        integer_attr_repr: Optional[Dict[str, int]] = None
-
-        # check that the attribute value is a string
-        if has_attribute and isinstance(getattr(has_attribute[0], attribute_name), str):
-            # attempt to extract numerical values from string
->>>>>>> 13d6015e
             try:
                 return StreamQuery(
                     sorted(
